# Changelog

All notable changes to this project will be documented in this file.

The format is based on [Keep a Changelog](https://keepachangelog.com/en/1.0.0/),
and this project adheres to [Semantic Versioning](https://semver.org/spec/v2.0.0.html).

## [Unreleased]

<<<<<<< HEAD
## [v1.4.5] - 2025-07-19

### Fixed
- **🚨 CRITICAL FIX: LaTeX Template Files Missing from PyPI Package**
  - Fixed hatchling build configuration to properly include LaTeX template files (`template.tex` and `rxiv_maker_style.cls`) in wheel distribution
  - Added `[tool.hatch.build.targets.wheel.force-include]` configuration to ensure template files are packaged
  - Users can now successfully generate PDFs after installing from PyPI without "template not found" errors
  - Added comprehensive integration tests (`test_pypi_package_integration.py`) to prevent this issue in future releases
  - This resolves the critical issue where pip-installed packages could not build PDFs due to missing LaTeX templates
=======
## [v1.4.0] - 2025-07-18

### Changed

#### 🔧 Package Installation Improvements
- **Removed Automatic System Dependencies**: Pip install now only installs Python dependencies for better compatibility
  - No more automatic LaTeX, Node.js, or R installation during `pip install rxiv-maker`
  - Manual system dependency installation available via `rxiv-install-deps` command
  - Follows Python packaging best practices and avoids unexpected system modifications
  - Faster and more reliable pip installation process

#### 🧪 Test Suite Optimization
- **Performance Improvements**: Optimized slow validation tests for better CI/CD performance
  - Added `--no-doi` flag to skip DOI validation in tests for 43% speed improvement
  - Replaced `make validate` calls with direct CLI calls in test suite
  - Added `@pytest.mark.slow` markers for performance tracking
  - Reduced test execution time from 2.88s to 1.64s for validation workflow tests

#### 🧹 Code Quality and Maintenance
- **Test Infrastructure Cleanup**: Removed inappropriate Docker-based installation tests
  - Deleted entire `tests/install/` directory containing obsolete Docker installation tests
  - Updated pyproject.toml to remove 'install' test marker
  - Preserved legitimate Docker engine mode functionality
  - Maintained test coverage while improving execution speed

### Fixed

#### 🔧 Test Suite Stability
- **CLI Test Fixes**: Resolved 15 failing tests across multiple test modules
  - Fixed CLI help text assertions (rxiv-maker vs Rxiv-Maker, pdf vs build commands)
  - Resolved config get existing key test failures due to singleton config pollution
  - Fixed build command test failures (method name updates from .build() to .run_full_build())
  - Corrected documentation generation FileNotFoundError (path updates from src/py/ to src/rxiv_maker/)
  - Added missing pytest imports and updated exit code expectations

#### 📦 Package Publishing
- **PyPI Release**: Successfully published v1.4.0 to PyPI with comprehensive testing
  - Built and published both wheel and source distributions
  - Created git release tag v1.4.0
  - Verified installation and CLI functionality from PyPI
  - All core features working correctly in production environment

### Performance

#### ⚡ Test Execution Speed
- **43% Faster Validation Tests**: Optimized validation workflow for CI/CD environments
  - Intelligent DOI validation skipping in test environments
  - Direct CLI calls instead of subprocess overhead
  - Better resource utilization in automated testing
>>>>>>> 7bff55d5

## [v1.3.0] - 2025-07-14

### Added

#### 🔍 Change Tracking System
- **Complete Change Tracking Workflow**: New `track_changes.py` command with latexdiff integration for visual change highlighting
  - Compare current manuscript against any previous git tag version
  - Generate PDFs with underlined additions, struck-through deletions, and modified text markup
  - Multi-pass LaTeX compilation with proper bibliography integration and cross-references
  - Custom filename generation following standard convention with "_changes_vs_TAG" suffix
  - Supports both local and Docker execution modes
- **Makefile Integration**: New `make pdf-track-changes TAG=v1.0.0` command for streamlined workflow
- **Academic Workflow Support**: Comprehensive documentation with use cases for peer review, preprint updates, and collaborative writing
- **CI/CD Integration**: GitHub Actions and GitLab CI examples for automated change tracking
- **Advanced Features**: Handles figures, tables, equations, citations, and complex LaTeX structures

#### 🐳 Docker-Accelerated Google Colab Notebook
- **New Colab Notebook**: `notebooks/rxiv_maker_colab_docker.ipynb` with udocker integration for containerized execution
  - **Massive Speed Improvement**: ~4 minutes setup vs ~20 minutes for manual dependency installation
  - **Container Integration**: Uses `henriqueslab/rxiv-maker-base:latest` image with all dependencies pre-installed
  - **Volume Mounting**: Seamless file access between Google Colab and container environment
  - **Pre-configured Environment**: Complete LaTeX distribution, Python 3.11, R, Node.js, and Mermaid CLI
  - **Improved Reliability**: Isolated execution environment with consistent results across platforms
  - **User-Friendly Interface**: Maintains existing ezinput UI while leveraging containerization benefits

#### 🏗️ Docker Engine Mode Infrastructure
- **Complete Containerization**: RXIV_ENGINE=DOCKER mode for all operations requiring only Docker and Make
- **Docker Image Management**: Comprehensive build system in `src/docker/` with automated image building
- **GitHub Actions Acceleration**: 5x faster CI/CD workflows using pre-compiled Docker images
- **Platform Detection**: Automatic AMD64/ARM64 architecture compatibility with performance optimizations
- **Safe Build Wrapper**: Resource monitoring, timeout management, and system protection via `build-safe.sh`
- **Transparent Execution**: Volume mounting for seamless file access between host and container
- **Cross-Platform Consistency**: Identical build environments across Windows, macOS, and Linux

#### 🌐 Cross-Platform Compatibility
- **Universal Support**: Complete Windows, macOS, and Linux compatibility with automatic platform detection
- **Platform-Specific Commands**: Adaptive file operations (rmdir/del vs rm) and shell handling
- **Multiple Python Managers**: Support for uv, venv, and system Python with intelligent selection
- **Cross-Platform Testing**: Comprehensive CI/CD validation workflows across all platforms
- **Path Handling**: Correct path separators and shell compatibility fixes
- **Environment Setup**: Platform-agnostic environment setup with `setup_environment.py`

#### 📚 Enhanced Documentation
- **Docker-First Approach**: Restructured documentation prioritizing containerized workflows
- **Comprehensive Guides**: New installation guide with four setup methods (Colab, Docker, Local, GitHub Actions)
- **Workflow Documentation**: Enhanced GitHub Actions guide emphasizing 5x faster builds
- **Command Reference**: Docker and local mode examples with comprehensive usage patterns
- **Troubleshooting**: Enhanced debugging guides and common issue resolution

### Changed

#### 🔧 Enhanced Build System
- **Python Module Architecture**: Centralized build management with `build_manager.py` for orchestrating complete build process
- **Improved Error Handling**: Better logging infrastructure with warning and error logs in `output/` directory
- **Multi-Pass LaTeX Compilation**: Proper bibliography integration and cross-reference resolution
- **Figure System Transformation**: Descriptive naming conventions (Figure__system_diagram vs Figure_1) with enhanced generation
- **Streamlined Makefile**: Simplified commands with Python delegation for better maintainability
- **Build Process Order**: PDF validation before word count analysis for logical workflow

#### 💻 Code Quality Modernization
- **Type Annotations**: Updated to modern Python typing (dict/list vs Dict/List) across entire codebase
- **Pre-commit Hooks**: Comprehensive code quality checks with ruff, mypy, and automated formatting
- **Linting Integration**: Resolved 215+ linting issues with automated formatting and type safety
- **Test Coverage**: Enhanced testing infrastructure with 434 tests passing
- **Documentation Generation**: Improved API documentation with lazydocs integration
- **Code Organization**: Better module structure with focused, type-safe components

#### ⚡ Performance Optimizations
- **Caching Strategies**: Aggressive caching for Python dependencies, virtual environments, and LaTeX outputs
- **Parallel Processing**: Optimized CI/CD workflows with concurrent execution and matrix builds
- **Dependency Management**: Modern package management with uv for faster installations
- **Build Speed**: Reduced compilation times through intelligent change detection and selective rebuilds
- **Memory Optimization**: Efficient resource usage for large manuscripts and complex builds

### Fixed

#### 📝 Citation and Bibliography
- **Citation Rendering**: Fixed citations displaying as question marks (?) instead of proper numbers
- **BibTeX Integration**: Enhanced BibTeX processing with proper path checking and multi-pass compilation
- **Reference Resolution**: Corrected cross-reference and citation processing in build pipeline
- **Bibliography Path Handling**: Fixed file path resolution in test environments and track changes
- **Cross-Reference Validation**: Improved handling of figure, table, and equation references

#### 🖥️ Cross-Platform Issues
- **Windows Compatibility**: Unicode encoding fixes in `cleanup.py` and `utils/__init__.py` with ASCII fallbacks
- **Path Management**: Corrected path separators and file operations across platforms
- **Shell Compatibility**: Fixed bash vs sh compatibility issues in GitHub Actions and Makefiles
- **Tool Installation**: Resolved platform-specific dependency installation with proper PATH handling
- **Environment Variables**: Fixed environment variable handling across different shells and platforms

#### 🐳 Docker Integration
- **Container Permissions**: Fixed file access and workspace permissions for GitHub Actions
- **Volume Mounting**: Corrected path mapping between host and container environments
- **Environment Variables**: Proper variable passing to containers with MANUSCRIPT_PATH and RXIV_ENGINE
- **Image Configuration**: Optimized Dockerfile with proper dependencies and global tool availability
- **Build Context**: Fixed Docker build context and resource allocation issues

#### 🛠️ Build System Stability
- **Error Handling**: Improved error reporting and graceful failure handling throughout build process
- **File Operations**: Fixed recursive file detection with rglob() and proper path handling
- **Test Stability**: Resolved test failures in track changes and figure generation
- **Figure Generation**: Fixed nested directory creation and output paths in figure scripts
- **Executable Permissions**: Fixed executable permissions for files with shebangs

### Performance

#### 🚀 GitHub Actions Optimization
- **5x Faster Builds**: Pre-compiled Docker images reduce build time from ~10 minutes to ~3-5 minutes
- **Parallel Execution**: Concurrent workflow steps and matrix builds for optimal resource utilization
- **Intelligent Caching**: Comprehensive caching strategies for dependencies, virtual environments, and LaTeX outputs
- **Resource Optimization**: Efficient memory and CPU usage with Docker containerization
- **Build Acceleration**: Docker base image with all system dependencies pre-installed

#### 💻 Local Development
- **Faster Setup**: Streamlined installation process across platforms with improved dependency management
- **Incremental Builds**: Smart change detection and selective rebuilds for faster iteration
- **Dependency Caching**: Reduced repeated installations and downloads with intelligent caching
- **Build Optimization**: Efficient compilation and validation processes with parallel figure generation
- **Development Workflow**: Enhanced developer experience with better error reporting and debugging

## [v1.2.0] - 2025-07-08

### Added
- **Visual Studio Code Extension Integration**: Enhanced documentation and support for the companion VS Code extension
  - Detailed installation instructions and feature descriptions
  - Integration with rxiv-markdown language support
  - Improved user experience for scientific manuscript preparation
- **Rxiv-Markdown Language Support**: Updated documentation to reflect the introduction of rxiv-markdown
  - Enhanced clarity on processing pipeline
  - Better integration with VS Code extension ecosystem
- **Enhanced Testing Infrastructure**: Added lazydocs dependency for improved documentation generation
  - Updated DOI validation tests for better CrossRef integration
  - Improved test coverage and reliability

### Changed
- **Documentation Improvements**: Comprehensive updates to README and example manuscripts
  - Enhanced Visual Studio Code extension descriptions
  - Clearer processing pipeline documentation
  - Improved accessibility for scientific manuscript preparation
- **Text Formatting Enhancements**: Refactored text formatting logic for better handling of nested braces
  - Updated unit tests for edge cases
  - Improved robustness of markdown processing

### Fixed
- **Reference Management**: Updated references and citations in manuscript files for accuracy and consistency
- **Dependency Management**: Added crossref-commons dependency in pyproject.toml for better DOI validation

## [v1.1.1] - 2025-07-02

### Added
- **Enhanced DOI Validation System**: Comprehensive DOI validation with multi-registrar support
  - CrossRef, DataCite, and JOSS API integration
  - Support for 10+ DOI registrar types (Zenodo, OSF, bioRxiv, arXiv, etc.)
  - Intelligent registrar detection with specific guidance for each DOI type
  - Parallel API calls for improved validation performance
  - Intelligent caching system with 30-day expiration and automatic cleanup
- **New Bibliography Management Commands**:
  - `add_bibliography.py` - Add and manage bibliography entries
  - `fix_bibliography.py` - Automatically fix common bibliography issues
- **Streamlined Validation Output**: Concise output showing only warnings and errors
- **Enhanced Citation Validator**: Configurable DOI validation integration
- **Comprehensive Testing**: Unit and integration tests for DOI validation workflow

### Fixed
- **Critical DOI Validation Fix**: Fixed CrossRef API integration that was causing all DOIs to fail validation
- Resolved false positive DOI warnings (reduced from 17 to 0 for valid manuscripts)
- Improved network error handling and resilience for API calls
- Fixed misleading error messages about DataCite when it was already being checked

### Changed
- **Streamlined Validation Output**: Removed verbose statistics clutter from default validation
- Default validation now shows only essential warnings and errors
- Detailed statistics available with `--verbose` flag
- Updated Makefile validation targets for cleaner output
- Enhanced error messages with actionable suggestions based on DOI type

### Performance
- Parallel API calls to multiple DOI registrars for faster validation
- Intelligent caching reduces repeated API calls
- Improved validation speed for manuscripts with many DOIs

---

### Previous Changes

### Added
- Enhanced Makefile with improved MANUSCRIPT_PATH handling and FIGURES directory setup instructions
- Mermaid CLI support with `--no-sandbox` argument for GitHub Actions compatibility
- Automatic FIGURES directory creation when missing
- Clean step integration in build process

### Fixed
- Fixed issue with passing CLI options to figure generation commands
- Fixed typos in environment variable handling
- Resolved image generation issues on GitHub Actions
- Fixed wrapper script handling for Mermaid CLI

### Changed
- Moved Mermaid CLI options to environment variables for better configuration
- Updated GitHub Actions workflow to reflect Makefile changes
- Improved error handling in figure generation pipeline

## [v1.1.0] - 2025-07-02

### Added
- **R Script Support**: Added support for R scripts in figure generation pipeline
- R environment integration in GitHub Actions
- Safe fail mechanisms for R figure generation
- SVG output format support for R plots
- Updated documentation to reflect R script capabilities

### Fixed
- Fixed Python path handling in image generation
- Resolved GitHub Actions formatting issues
- Fixed Makefile tentative issues with figure generation

### Changed
- Enhanced figure generation to support both Python and R scripts
- Updated README to include R script information
- Improved build process robustness

## [v1.0.2] - 2025-07-02

### Added
- **Automatic Python Figure Generation**: Implemented automatic execution of Python scripts in FIGURES directory
- Troubleshooting guide for missing figure files
- Enhanced testing for mathematical expression handling

### Fixed
- Fixed mathematical expression handling in code spans
- Resolved image path issues in figure processing
- Fixed GitHub Actions compatibility issues
- Improved automatic figure generation implementation

### Changed
- Enhanced figure processing pipeline
- Updated figure path handling for better reliability
- Improved error reporting for figure generation

## [v1.0.1] - 2025-06-30

### Added
- Enhanced validation system with improved error reporting
- Citation section with clickable preprint image in README
- Configuration system improvements
- VSCode syntax highlighting for citations

### Fixed
- Fixed mathematical expression handling in code spans
- Improved abstract clarity and GitHub links in README
- Fixed table reference format validation
- Enhanced GitHub Actions error handling

### Changed
- Modernized type annotations throughout codebase
- Updated ORCID information
- Reset manuscript to clean template state
- Improved documentation structure

## [v1.0.0] - 2025-06-26

### Added
- **Core Features**: Complete manuscript generation system
- Markdown to LaTeX conversion with 20+ enhanced features
- Automated figure generation (Python scripts, Mermaid diagrams)
- Scientific cross-references (`@fig:`, `@table:`, `@eq:`, `@snote:`)
- Citation management (`@citation`, `[@cite1;@cite2]`)
- Subscript/superscript support (`~sub~`, `^super^`)
- Professional LaTeX templates and bibliography management
- Comprehensive validation system
- GitHub Actions integration for cloud PDF generation
- Google Colab notebook support
- arXiv submission package generation

### Technical Features
- Content protection system for complex elements
- Multi-stage processing pipeline
- Automatic word count analysis
- Pre-commit hooks and code quality tools
- Comprehensive testing suite (unit and integration)
- Docker support (later removed in favor of native execution)

### Documentation
- Complete user guide and API documentation
- Platform-specific setup guides (Windows/macOS/Linux)
- Tutorials for Google Colab and GitHub Actions
- Architecture documentation

## [v0.0.3] - 2025-06-25

### Added
- Enhanced GitHub Actions workflow with proper permissions
- Automatic version management with versioneer
- Improved test coverage and validation
- Better error handling and logging

### Fixed
- Fixed GitHub Actions permissions for forked repositories
- Resolved LaTeX compilation issues
- Fixed table formatting and supplementary section organization

## [v0.0.2] - 2025-06-20

### Added
- Table header formatting with markdown to LaTeX conversion
- Supplementary note processing functionality
- Improved markdown conversion pipeline
- Enhanced test coverage

### Fixed
- Fixed table width and markdown formatting issues
- Resolved LaTeX compilation problems
- Fixed markdown inside backticks to preserve literal formatting

### Changed
- Refactored md2tex.py into focused, type-safe modules
- Improved markdown to LaTeX conversion reliability

## [v0.0.1] - 2025-06-13

### Added
- Initial project setup and core architecture
- Basic Markdown to LaTeX conversion
- Figure generation utilities
- Docker setup and management scripts
- Testing framework
- Project renaming from Article-Forge to RXiv-Forge (later Rxiv-Maker)

### Features
- Basic manuscript processing
- Figure generation from scripts
- LaTeX template system
- Word count analysis
- Flowchart generation with Mermaid

### Documentation
- Initial README and setup instructions
- Basic user documentation
- Docker installation guides

---

## Project History

**Rxiv-Maker** started as "Article-Forge" in June 2025, developed to bridge the gap between easy scientific writing in Markdown and professional LaTeX output. The project has evolved through several major iterations:

- **June 2025**: Initial development as Article-Forge
- **June 2025**: Renamed to RXiv-Forge, then standardized to Rxiv-Maker
- **June-July 2025**: Rapid development with 250+ commits
- **July 2025**: Major feature additions including R script support

The project emphasizes reproducible science workflows, automated figure generation, and professional typesetting while maintaining accessibility through familiar Markdown syntax.

## Contributing

We welcome contributions! Please see our [contributing guidelines](CONTRIBUTING.md) for details on how to submit improvements, bug fixes, and new features.

## License

This project is licensed under the MIT License - see the [LICENSE](LICENSE) file for details.<|MERGE_RESOLUTION|>--- conflicted
+++ resolved
@@ -7,7 +7,6 @@
 
 ## [Unreleased]
 
-<<<<<<< HEAD
 ## [v1.4.5] - 2025-07-19
 
 ### Fixed
@@ -17,7 +16,7 @@
   - Users can now successfully generate PDFs after installing from PyPI without "template not found" errors
   - Added comprehensive integration tests (`test_pypi_package_integration.py`) to prevent this issue in future releases
   - This resolves the critical issue where pip-installed packages could not build PDFs due to missing LaTeX templates
-=======
+
 ## [v1.4.0] - 2025-07-18
 
 ### Changed
@@ -67,7 +66,6 @@
   - Intelligent DOI validation skipping in test environments
   - Direct CLI calls instead of subprocess overhead
   - Better resource utilization in automated testing
->>>>>>> 7bff55d5
 
 ## [v1.3.0] - 2025-07-14
 
