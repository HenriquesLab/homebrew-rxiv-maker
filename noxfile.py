"""Nox configuration for RXiv-Maker testing."""

import nox


@nox.session(python=["3.9", "3.10", "3.11", "3.12", "3.13"])
def tests(session):
    """Run the test suite."""
    # Install dependencies with explicit versions to avoid conflicts
    session.install(".")
    session.install("pytest>=7.4,<8.0", "py>=1.11.0", "pytest-cov>=4.0")
    session.install("ruff>=0.8.0", "mypy>=1.0", "pytest-notebook>=0.10.0")
    session.install("lazydocs>=0.4.8", "nbstripout>=0.7.1", "pre-commit>=4.0.0")
    session.run("pytest", "tests/", "-v")


@nox.session(venv_backend="none")
def tests_current(session):
    """Run tests in current Python environment (no virtualenv)."""
    session.run("pytest", "tests/", "-v")


@nox.session(python="3.11")
def lint(session):
    """Run linting checks."""
<<<<<<< HEAD
    session.install(".")
    session.install("ruff>=0.8.0")
    session.run("ruff", "check", "src/")
=======
    session.install(".[dev]")
    session.run("ruff", "check", "src/")
    session.run("ruff", "format", "--check", "src/")
>>>>>>> 26199906


@nox.session(python="3.11")
def type_check(session):
    """Run type checking."""
    session.install(".")
    session.install("mypy>=1.0", "types-PyYAML>=6.0.0")
    session.run("mypy", "src/")


@nox.session(python="3.11")
def format(session):
    """Format code with ruff."""
<<<<<<< HEAD
    session.install(".")
    session.install("ruff>=0.8.0")
=======
    session.install(".[dev]")
>>>>>>> 26199906
    session.run("ruff", "format", "src/")


@nox.session(python="3.11")
def integration(session):
    """Run integration tests that generate actual PDFs."""
    session.install(".")
    session.install("pytest>=7.4,<8.0", "py>=1.11.0", "pytest-cov>=4.0")
    session.install("pytest-notebook>=0.10.0")
    session.run("pytest", "tests/integration/", "-v", "-s")


@nox.session(python="3.11")
def coverage(session):
    """Run tests with coverage reporting."""
    session.install(".")
    session.install("pytest>=7.4,<8.0", "py>=1.11.0")
    session.install("coverage[toml]>=7.0", "pytest-cov>=4.0")
    session.install("pytest-notebook>=0.10.0")
    session.run(
        "pytest",
        "tests/",
        "--cov=src/py",
        "--cov-report=html",
        "--cov-report=term-missing",
        "-v",
    )<|MERGE_RESOLUTION|>--- conflicted
+++ resolved
@@ -23,15 +23,9 @@
 @nox.session(python="3.11")
 def lint(session):
     """Run linting checks."""
-<<<<<<< HEAD
-    session.install(".")
-    session.install("ruff>=0.8.0")
-    session.run("ruff", "check", "src/")
-=======
     session.install(".[dev]")
     session.run("ruff", "check", "src/")
     session.run("ruff", "format", "--check", "src/")
->>>>>>> 26199906
 
 
 @nox.session(python="3.11")
@@ -45,12 +39,7 @@
 @nox.session(python="3.11")
 def format(session):
     """Format code with ruff."""
-<<<<<<< HEAD
-    session.install(".")
-    session.install("ruff>=0.8.0")
-=======
     session.install(".[dev]")
->>>>>>> 26199906
     session.run("ruff", "format", "src/")
 
 
